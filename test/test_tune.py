################################################################################
# Copyright (c) 2014-2022, National Research Foundation (SARAO)
#
# Licensed under the BSD 3-Clause License (the "License"); you may not use
# this file except in compliance with the License. You may obtain a copy
# of the License at
#
#   https://opensource.org/licenses/BSD-3-Clause
#
# Unless required by applicable law or agreed to in writing, software
# distributed under the License is distributed on an "AS IS" BASIS,
# WITHOUT WARRANTIES OR CONDITIONS OF ANY KIND, either express or implied.
# See the License for the specific language governing permissions and
# limitations under the License.
################################################################################

"""Tests for :mod:`katsdpsigproc.tune`."""

<<<<<<< HEAD
import os
import sys
import traceback
import threading
from unittest import mock
from unittest.mock import MagicMock
from typing import NoReturn, Any, Mapping
=======
import threading
from unittest import mock
from typing import Generator, NoReturn, Any
>>>>>>> c3237ffc

import pytest
import sqlite3

from katsdpsigproc import tune
from katsdpsigproc.abc import AbstractContext


def test_autotune_understanding_lambda() -> None:
    cartesian = []
    cartesian_lock = threading.Lock()

    def generate(x_dim, y_dim):
        with cartesian_lock:
            cartesian.append((x_dim, y_dim))
        return lambda scoring_function: (1+16*1024)-(x_dim * y_dim) if (x_dim * y_dim) < (1+16*1024) else (1+16*1024)

    opt = tune.autotune(generate, time_limit=0.1, x_dim = [2,8,64,128], y_dim = [4,16,32,256])
    assert_equal({'x_dim': 64, 'y_dim': 256}, opt)


@mock.patch.dict(os.environ, {"KATSDPSIGPROC_TUNE_MATCH": "nearest"})
def test_device_fallback() -> None:
    # autotune a set of values to a function, storing results as usual in the sql database
    # amend the results to point to a similar but different device
    # check that the autotune uses the cached version
    tune.autotune(lambda x, y: lambda prod: x*y, x=[1],y=[3])


def test_autotune_basic() -> None:
    received = []
    received_lock = threading.Lock()

    def generate(a, b):
        with received_lock:
            received.append((a, b))
        return lambda iters: a * b

    best = tune.autotune(generate, time_limit=0.001, a=[1, 2], b=[7, 3])
    # Autotuning is parallel, so we can't assert anything about the order
    assert sorted(received) == [(1, 3), (1, 7), (2, 3), (2, 7)]
    assert best == {'a': 1, 'b': 3}


def test_autotune_empty() -> None:
    with pytest.raises(ValueError):
        tune.autotune(lambda x, y: lambda iters: 0, x=[1, 2], y=[])


class CustomError(RuntimeError):
    ...


def test_autotune_some_raise() -> None:
    def generate(x):
        if x == 1:
            raise CustomError('x = 1')

        def measure(iters):
            if x == 3:
                raise CustomError('x = 3')
            return -x
        return measure
    best = tune.autotune(generate, x=[0, 1, 2, 3])
    assert best == {'x': 2}


def generate_raise(x: Any) -> NoReturn:
    raise CustomError(f'x = {x}')


def test_autotune_all_raise() -> None:
    with pytest.raises(CustomError, match=r'^x = 3$') as exc_info:
        tune.autotune(generate_raise, x=[1, 2, 3])
    # Check that the traceback refers to the original site, not
    # where it was re-raised
    assert exc_info.traceback[-1].name == 'generate_raise'


class TestAutotuner:
    """Tests for the `autotuner` decorator.

    We use mocking to substitute an in-memory database, which is made to
    persist for the test instead of being closed each time the decorator is
    called.
    """

    autotune_mock = mock.Mock()

    @pytest.fixture
    def conn(self) -> Generator[sqlite3.Connection, None, None]:
        conn = sqlite3.connect(':memory:')
        yield conn
        conn.close()

    @pytest.fixture(autouse=True)
    def _prepare_autotune_mock(self) -> Generator[None, None, None]:
        # The autotune method has to be a class method due to magic in the
        # autotuner decorator, and hence autotune_mock has to be at class
        # scope. But we want it reset for each test.
        self.autotune_mock.reset()
        yield
        self.autotune_mock.reset()

    @classmethod
    @tune.autotuner(test={'a': 3, 'b': -1})
    def autotune(cls, context: AbstractContext, param: str) -> mock.Mock:
        return cls.autotune_mock(context, param)

    @mock.patch('katsdpsigproc.tune._close_db')
    @mock.patch('katsdpsigproc.tune._open_db')
    def test(self, open_db_mock: mock.Mock, close_db_mock: mock.Mock,
             conn: sqlite3.Connection) -> None:
        open_db_mock.return_value = conn
        tuning = {'a': 1, 'b': 2}
        context = mock.NonCallableMock()
        context.device.driver_version = 'mock version'
        context.device.platform_name = 'mock platform'
        context.device.name = 'mock device'
        self.autotune_mock.return_value = tuning
        ret1 = self.autotune(context, 'xyz')
        ret2 = self.autotune(context, 'xyz')
        self.autotune_mock.assert_called_once_with(context, 'xyz')
        assert ret1 == tuning
        assert ret2 == tuning


@mock.patch.dict(os.environ, {"KATSDPSIGPROC_TUNE_MATCH": "nearest"})
class TestDeviceFallback:
    """Tests for device fallback"""
    generate = mock.Mock()

    @classmethod
    @tune.autotuner(test={'a': 3, 'b': -1})
    def autotune(cls, context: AbstractContext, param: str) -> Mapping[str, Any]:
        return tune.autotune(generate, wgs=[32])
    
    @mock.patch('katsdpsigproc.tune._query')
    @mock.patch('katsdpsigproc.tune._fetch')
    def test(self, query_mock: mock.Mock, fetch_mock: mock.Mock) -> None: 
        context = mock.NonCallableMock()
        context.device.driver_version = 'mock version'
        context.device.platform_name = 'mock platform'
        context.device.name = 'mock device'
        self.autotune(context, 'WGS = [32]')
        
<|MERGE_RESOLUTION|>--- conflicted
+++ resolved
@@ -16,19 +16,13 @@
 
 """Tests for :mod:`katsdpsigproc.tune`."""
 
-<<<<<<< HEAD
 import os
 import sys
 import traceback
 import threading
 from unittest import mock
 from unittest.mock import MagicMock
-from typing import NoReturn, Any, Mapping
-=======
-import threading
-from unittest import mock
-from typing import Generator, NoReturn, Any
->>>>>>> c3237ffc
+from typing import Any, Generator, Mapping, NoReturn
 
 import pytest
 import sqlite3
