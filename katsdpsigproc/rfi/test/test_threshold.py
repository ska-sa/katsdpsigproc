--- conflicted
+++ resolved
@@ -15,11 +15,7 @@
     rs = np.random.RandomState(seed=1)
     # Pick 1/4 of samples to be RFI
     _spikes = rs.random_sample(shape) < 0.25
-<<<<<<< HEAD
-    _deviations = rs.randn(*shape).astype(np.float32)
-=======
     _deviations = rs.standard_normal(shape).astype(np.float32)
->>>>>>> 7034748b
     _deviations[_spikes] += 50.0
 
 def test_host_classes():
